--- conflicted
+++ resolved
@@ -1,26 +1,5 @@
 #!/usr/bin/env python
 
-<<<<<<< HEAD
-"""Initial functions to read and process input data for M6Anet.
-
-"""
-
-def read_ont_bam_file(bam_file):
-	"""Process an input ONT bam file to do..."""
-
-
-def read_ont_fasta_file(fasta_file):
-	"""Process an input fasta file to do..."""
-
-
-
-
-
-
-
-if __name__ == "__main__":
-	pass
-=======
 import pandas as pd
 import numpy as np
 import gffutils
@@ -319,5 +298,4 @@
         "dist_up_exon_junc": dist_upstream,
         "dist_down_exon_junc": dist_downstream,
         "region": region
-    }
->>>>>>> b763b8f3
+    }